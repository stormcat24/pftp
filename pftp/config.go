package pftp

import (
	"fmt"
	"net"
	"strconv"
	"strings"

	"github.com/sirupsen/logrus"

	"github.com/BurntSushi/toml"
)

const (
	// PortRangeLength is const parameter for port range configuration check
	// port range must set like 100-110 so it might split 2 strings by '-'
	PortRangeLength = 2
)

type config struct {
<<<<<<< HEAD
	ListenAddr      string   `toml:"listen_addr"`
	RemoteAddr      string   `toml:"remote_addr"`
	IdleTimeout     int      `toml:"idle_timeout"`
	ProxyTimeout    int      `toml:"proxy_timeout"`
	TransferTimeout int      `toml:"transfer_timeout"`
	MaxConnections  int32    `toml:"max_connections"`
	ProxyProtocol   bool     `toml:"send_proxy_protocol"`
	WelcomeMsg      string   `toml:"welcome_message"`
	KeepaliveTime   int      `toml:"keepalive_time"`
	DataChanProxy   bool     `toml:"data_channel_proxy"`
	DataPortRange   string   `toml:"data_listen_port_range"`
	MasqueradeIP    string   `toml:"masquerade_ip"`
	TransferMode    string   `toml:"transfer_mode"`
	TLS             *tlsPair `toml:"tls"`
=======
	ListenAddr      string      `toml:"listen_addr"`
	RemoteAddr      string      `toml:"remote_addr"`
	IdleTimeout     int         `toml:"idle_timeout"`
	ProxyTimeout    int         `toml:"proxy_timeout"`
	TransferTimeout int         `toml:"transfer_timeout"`
	MaxConnections  int32       `toml:"max_connections"`
	ProxyProtocol   bool        `toml:"send_proxy_protocol"`
	WelcomeMsg      string      `toml:"welcome_message"`
	KeepaliveTime   int         `toml:"keepalive_time"`
	DataChanProxy   bool        `toml:"data_channel_proxy"`
	DataPortRange   string      `toml:"data_listen_port_range"`
	MasqueradeIP    string      `toml:"masquerade_ip"`
	TransferMode    string      `toml:"transfer_mode"`
	IgnorePassiveIP bool        `toml:"ignore_passive_ip"`
	TLS             *tlsPair    `toml:"tls"`
	TLSConfig       *tls.Config `toml:"-"`
>>>>>>> c8b6c139
}

type tlsPair struct {
	Cert        string `toml:"cert"`
	Key         string `toml:"key"`
	CACert      string `toml:"ca_cert"`
	CipherSuite string `toml:"cipher_suite"`
	MinProtocol string `toml:"min_protocol"`
	MaxProtocol string `toml:"max_protocol"`
}

func loadConfig(path string) (*config, error) {
	var c config
	defaultConfig(&c)

	_, err := toml.DecodeFile(path, &c)
	if err != nil {
		return nil, err
	}

	// validate Data listen port randg
	if err := dataPortRangeValidation(c.DataPortRange); err != nil {
		logrus.Debug(err)
		c.DataPortRange = ""
	}

	// validate Masquerade IP
	if (len(c.MasqueradeIP) > 0) && (net.ParseIP(c.MasqueradeIP)) == nil {
		return nil, fmt.Errorf("configuration error: Masquerade IP is wrong")
	}

	// validate Transfer mode config
	c.TransferMode = strings.ToUpper(c.TransferMode)
	switch c.TransferMode {
	case "PORT", "ACTIVE":
		c.TransferMode = "PORT"
	case "PASV", "PASSIVE":
		c.TransferMode = "PASV"
	case "EPSV":
		c.TransferMode = "EPSV"
	case "CLIENT":
		break
	default:
		return nil, fmt.Errorf("configuration error: Transfer mode config is wrong")
	}

	return &c, nil
}

func defaultConfig(config *config) {
	config.ListenAddr = "127.0.0.1:2121"
	config.IdleTimeout = 900
	config.ProxyTimeout = 900
	config.TransferTimeout = 900
	config.KeepaliveTime = 900
	config.ProxyProtocol = false
	config.DataChanProxy = false
	config.DataPortRange = ""
	config.WelcomeMsg = "FTP proxy ready"
	config.TransferMode = "CLIENT"
	config.IgnorePassiveIP = false
}

func dataPortRangeValidation(r string) error {
	if len(r) == 0 {
		return nil
	}

	lastErr := fmt.Errorf("data port range config wrong. set default(random port)")
	portRange := strings.Split(r, "-")

	if len(portRange) != PortRangeLength {
		return lastErr
	}

	min, err := strconv.Atoi(strings.TrimSpace(portRange[0]))
	if err != nil {
		return lastErr
	}
	max, err := strconv.Atoi(strings.TrimSpace(portRange[1]))
	if err != nil {
		return lastErr
	}

	// check each configs
	if min <= 0 || min > 65535 || max <= 0 || max > 65535 || min > max {
		return lastErr
	}

	return nil
}<|MERGE_RESOLUTION|>--- conflicted
+++ resolved
@@ -18,7 +18,6 @@
 )
 
 type config struct {
-<<<<<<< HEAD
 	ListenAddr      string   `toml:"listen_addr"`
 	RemoteAddr      string   `toml:"remote_addr"`
 	IdleTimeout     int      `toml:"idle_timeout"`
@@ -32,25 +31,8 @@
 	DataPortRange   string   `toml:"data_listen_port_range"`
 	MasqueradeIP    string   `toml:"masquerade_ip"`
 	TransferMode    string   `toml:"transfer_mode"`
+  IgnorePassiveIP bool     `toml:"ignore_passive_ip"`
 	TLS             *tlsPair `toml:"tls"`
-=======
-	ListenAddr      string      `toml:"listen_addr"`
-	RemoteAddr      string      `toml:"remote_addr"`
-	IdleTimeout     int         `toml:"idle_timeout"`
-	ProxyTimeout    int         `toml:"proxy_timeout"`
-	TransferTimeout int         `toml:"transfer_timeout"`
-	MaxConnections  int32       `toml:"max_connections"`
-	ProxyProtocol   bool        `toml:"send_proxy_protocol"`
-	WelcomeMsg      string      `toml:"welcome_message"`
-	KeepaliveTime   int         `toml:"keepalive_time"`
-	DataChanProxy   bool        `toml:"data_channel_proxy"`
-	DataPortRange   string      `toml:"data_listen_port_range"`
-	MasqueradeIP    string      `toml:"masquerade_ip"`
-	TransferMode    string      `toml:"transfer_mode"`
-	IgnorePassiveIP bool        `toml:"ignore_passive_ip"`
-	TLS             *tlsPair    `toml:"tls"`
-	TLSConfig       *tls.Config `toml:"-"`
->>>>>>> c8b6c139
 }
 
 type tlsPair struct {
